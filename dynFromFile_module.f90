--- conflicted
+++ resolved
@@ -90,20 +90,6 @@
     END SUBROUTINE DFF_timestep
     
     SUBROUTINE DFF_advance
-<<<<<<< HEAD
-      USE vars_module, ONLY : u,v,eta, N0, itt, dt
-      USE memchunk_module, ONLY : getChunkData
-      IMPLICIT NONE
-      REAL(8)   :: model_time
-      model_time = itt*dt
-      IF (DFF_eta_input) eta(:,:,N0) = eta(:,:,N0) + getChunkData(DFF_eta_chunk,model_time)
-      IF (DFF_u_input)   u(:,:,N0) = u(:,:,N0) + getChunkData(DFF_u_chunk,model_time)
-      IF (DFF_v_input)   v(:,:,N0) = v(:,:,N0) + getChunkData(DFF_v_chunk,model_time)
-      IF (DFF_psi_input) THEN
-        CALL getVelFromPsi(DFF_psi_chunk,model_time)
-        u(:,:,N0) = u(:,:,N0) + DFF_psi_u(:,:,1)
-        v(:,:,N0) = v(:,:,N0) + DFF_psi_v(:,:,1)
-=======
       USE io_module, ONLY : isSetFH
       USE vars_module, ONLY : u,v,eta,dt,itt, N0, ocean_eta, ocean_u, ocean_v
       USE memchunk_module, ONLY : getChunkData
@@ -118,7 +104,6 @@
         CALL getVelFromPsi(DFF_psi_chunk,model_time)
         u(:,:,N0) = u(:,:,N0) + ocean_u * DFF_psi_u(:,:,1)
         v(:,:,N0) = v(:,:,N0) + ocean_v * DFF_psi_v(:,:,1)
->>>>>>> 1105bf05
       END IF
     END SUBROUTINE DFF_advance
     
