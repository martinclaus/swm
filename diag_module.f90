--- conflicted
+++ resolved
@@ -146,11 +146,7 @@
 #ifdef WRITEMEAN
     SUBROUTINE createmeanDatasets
       IMPLICIT NONE
-<<<<<<< HEAD
-      WRITE (fullrecstr, '(i12.12)') fullrec_mean
-=======
       WRITE (fullrecstr, '(i12.12)') fullrec
->>>>>>> 1105bf05
       CALL initFH(OFILEETAMEAN,OVARNAMEETAMEAN,FH_eta_mean)
       CALL createDS(FH_eta_mean,lat_eta,lon_eta)
       CALL initFH(OFILEUMEAN,OVARNAMEUMEAN,FH_u_mean)
