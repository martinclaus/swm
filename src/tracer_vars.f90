!++++++++++++++++++++++++++++++++++++++++++++++++++++++++++++++++++
!> @brief  Module containing common variables of the tracer submodel
!!
!! This module holds the common variables of the tracer submodel.
!!
!! @par Uses:
!! generic_list, only: list_node_t
!------------------------------------------------------------------
module tracer_vars
#include "tracer_module.h"
#include "io.h"
  use types
  use generic_list, only: list_node_t
  implicit none
  save
  private

  public :: TRC_tracer, TRC_tracer_list_node, TRC_tracer_list, &
            TRC_NLEVEL_SCHEME, TRC_N0, TRC_N0p1, TRC_N0m1, TRC_NG, TRC_NG0, TRC_NG0m1, &
            TRC_vars_init, TRC_vars_finish, TRC_has_tracer

  integer(KINT), PARAMETER                          :: TRC_NLEVEL_SCHEME=TRC_NLEVEL !< Number of time levels used
  integer(KINT), PARAMETER                          :: TRC_N0=TRC_NLEVEL0           !< Index of the present time step
  integer(KINT), PARAMETER                          :: TRC_N0p1=TRC_N0+1            !< Index of the next time step
  integer(KINT), PARAMETER                          :: TRC_N0m1=TRC_N0-1            !< Index of the previous time step
  integer(KINT), PARAMETER                          :: TRC_NG=TRC_GLEVEL            !< Number of increments to hold in memory
  integer(KINT), PARAMETER                          :: TRC_NG0=TRC_NG               !< Index of present increment
  integer(KINT), PARAMETER                          :: TRC_NG0m1=TRC_NG0-1          !< Index of youngest passed increment

  !++++++++++++++++++++++++++++++++++++++++++++++++++++++++++++++++++
  !> @brief Object containing the data associated with a tracer field and
  !! additional information, parsed from the namelist
  !------------------------------------------------------------------
  type :: TRC_tracer
<<<<<<< HEAD
    character(CHARLEN)                              :: varid    !< String used to prefix tracer variables for diagnostics
    real(KDOUBLE), dimension(:, :, :), allocatable  :: CH       !< Layer-integrated Tracer concentration, Size, Nx, Ny, TRC_NLEVEL_SCHEME
    real(KDOUBLE), dimension(:, :, :), allocatable  :: G_CH     !< Explicit increment vector. Size Nx, Ny, NG
    real(KDOUBLE), dimension(:, :), allocatable     :: C        !< Tracer concentration. Size Nx,Ny
    real(KDOUBLE), dimension(:, :), allocatable     :: gamma_C  !< Relaxation coefficient. Size Nx,Ny
    real(KDOUBLE), dimension(:, :), allocatable     :: cons     !< Consumption rate. Size Nx,Ny
    real(KDOUBLE), dimension(:, :), allocatable     :: C0       !< Tracer concentration to relax to. Size Nx,Ny
    real(KDOUBLE), dimension(:, :), allocatable     :: impl     !< Implicit damping term, dependent on relaxation and consumption
    real(KDOUBLE)                                   :: kappa_h=0._KDOUBLE !< Horizontal diffusivity
=======
    character(CHARLEN)                        :: varid     !< String used to prefix tracer variables for diagnostics
    real(8), dimension(:, :, :), allocatable  :: CH        !< Layer-integrated Tracer concentration, Size, Nx, Ny, TRC_NLEVEL_SCHEME
    real(8), dimension(:, :, :), allocatable  :: G_CH      !< Explicit increment vector. Size Nx, Ny, NG
    real(8), dimension(:, :), allocatable     :: C         !< Tracer concentration. Size Nx,Ny
    real(8), dimension(:, :), allocatable     :: gamma_C   !< Relaxation coefficient. Size Nx,Ny
    real(8), dimension(:, :), allocatable     :: cons      !< Consumption rate. Size Nx,Ny
    real(8), dimension(:, :), allocatable     :: C0        !< Tracer concentration to relax to. Size Nx,Ny
    real(8), dimension(:, :), allocatable     :: impl      !< Implicit damping term, dependent on relaxation and consumption
    real(8)                                   :: kappa_h=0._8 !< Horizontal diffusivity
    real(8), dimension(:, :), allocatable     :: uhc       !< u* h * C for tracer budged diagnostics
    real(8), dimension(:, :), allocatable     :: vhc       !< v* h * C for tracer budged diagnostics
    real(8), dimension(:, :), allocatable     :: diff      !< kappa_h * h * del(C) Tracer diffusion
    real(8), dimension(:, :), allocatable     :: forcing   !< term in tracer equation due to forcing in the continuity equation
>>>>>>> 50fd1c49
  end type TRC_tracer

  !++++++++++++++++++++++++++++++++++++++++++++++++++++++++++++++++++
  !> @brief Linked List of tracer
  !------------------------------------------------------------------
  type(list_node_t), pointer    :: TRC_tracer_list => null()

  !++++++++++++++++++++++++++++++++++++++++++++++++++++++++++++++++++
  !> @brief Tracer list node object
  !------------------------------------------------------------------
  type :: TRC_tracer_list_node
      type(TRC_tracer), pointer :: tracer=>null()  !< Type containing tracer to put into a linked list
  end type TRC_tracer_list_node

  contains

    !++++++++++++++++++++++++++++++++++++++++++++++++++++++++++++++++++
    !> @brief  Initialise list of tracers
    !!
    !! Read forcing namelists, populate tracer list
    !------------------------------------------------------------------
    subroutine TRC_vars_init
      integer(KINT)            :: stat
      character(CHARLEN) :: filename_C0, filename_C, filename_gamma_C, filename_cons, &
                            varname_C0, varname_C, varname_gamma_C, varname_cons, varid
      real(KDOUBLE)            :: kappa_h, cons, gamma_C

      !< namelist definition of tracer
      namelist / trc_tracer_nl / &
        filename_C, filename_C0, filename_gamma_C, filename_cons, &! filenames of initial conditions, restoring and relaxation fields
        varname_C, varname_C0, varname_gamma_C, varname_cons, &! variable names of input data
        kappa_h, &! horizontal diffusivity [m^2 s^{-1}]
        cons,    &! spatially constant consumption rate [s^{-1}]
        gamma_C, &! spatially homogenious relaxation coefficient [s^{-1}]
        varid     ! Identification string used as prefix when registering tracer for diagnostics.

      ! read input namelists
      open(UNIT_TRACER_NL, file=TRACER_NL)
      do
        filename_C = ""
        filename_C0 = ""
        filename_gamma_C = ""
        filename_cons = ""
        varname_C0 = ""
        varname_C = ""
        varname_gamma_C = ""
        varname_cons = ""
        kappa_h = 0._KDOUBLE
        cons = 0._KDOUBLE
        gamma_C = 0._KDOUBLE
        varid = ""
        read(UNIT_TRACER_NL, nml=trc_tracer_nl, iostat=stat)
        if (stat .ne. 0) exit
        if (varid .NE. "") then
          call TRC_add_to_list(varid, kappa_h, cons, gamma_C, &
                               filename_C, filename_C0, filename_gamma_C, filename_cons, &
                               varname_C, varname_C0, varname_gamma_C, varname_cons)
        else
          print *, "Missing mandatory field 'varid' in one of the trc_tracer_nl namelists"
          STOP 2
        end if
      end do
      close(UNIT_TRACER_NL)

    END SUBROUTINE TRC_vars_init


    !++++++++++++++++++++++++++++++++++++++++++++++++++++++++++++++++++
    !> @brief Initialise a tracer object and add it to the tracer list.
    !!
    !! @par Uses:
    !! domain_module, only: Nx, Ny, eta_grid\n
    !! vars_module, only: addToRegister, getFromRegister, dt
    !! generic_list, only: list_init, list_insert, list_data\n
    !------------------------------------------------------------------
    subroutine TRC_add_to_list(varid, kappa_h, cons, gamma_C, &
                               filename_C, filename_C0, filename_gamma_C, filename_cons, &
                               varname_C, varname_C0, varname_gamma_C, varname_cons)
      use domain_module, only: Nx, Ny, eta_grid, u_grid, v_grid
      use vars_module, only: addToRegister, getFromRegister, dt
      use generic_list, only: list_init, list_insert, list_data
      character(CHARLEN), intent(in) :: filename_C0, filename_C, filename_gamma_C, filename_cons, &
                                        varname_C0, varname_C, varname_gamma_C, varname_cons, varid
      real(KDOUBLE), intent(in)            :: kappa_h, cons, gamma_C
      type(TRC_tracer_list_node)        :: trc_listnode
      type(TRC_tracer), pointer         :: tracer
      real(KDOUBLE), dimension(:, :), pointer :: swm_d
      integer(KINT)                           :: stat

      call getFromRegister("SWM_D", swm_d)

      allocate(tracer, stat=stat)
      if (stat .ne. 0) then
        write (*,*) "Allocation error in TRC_add_to_list"
        stop 1
      end if

      tracer%varid = varid
      tracer%kappa_h = kappa_h

      allocate(tracer%C(1:Nx, 1:Ny), tracer%CH(1:Nx, 1:Ny, 1:TRC_NLEVEL_SCHEME), tracer%G_CH(1:Nx, 1:Ny, 1:TRC_NG), &
               tracer%gamma_C(1:Nx, 1:Ny), tracer%cons(1:Nx, 1:Ny), tracer%C0(1:Nx, 1:Ny), tracer%impl(1:Nx, 1:Ny), &
               tracer%uhc(1:Nx, 1:Ny), tracer%vhc(1:Nx, 1:Ny), tracer%diff(1:Nx, 1:Ny), tracer%forcing(1:Nx, 1:Ny), &
               stat=stat)
      if (stat .ne. 0) then
        write (*,*) "Allocation error in TRC_add_to_list"
        stop 1
      end if

      call TRC_init_field(tracer%C, 0._KDOUBLE, filename_C, varname_C)
      call TRC_init_field(tracer%C0, 0._KDOUBLE, filename_C0, varname_C0)
      call TRC_init_field(tracer%cons, cons, filename_cons, varname_cons)
      call TRC_init_field(tracer%gamma_C, gamma_C, filename_gamma_C, varname_gamma_C)

      tracer%CH = 0._KDOUBLE
      tracer%CH(:, :, TRC_N0) = swm_d * tracer%C
<<<<<<< HEAD
      tracer%G_CH = 0._KDOUBLE
      tracer%impl = 1._KDOUBLE + dt * tracer%cons
=======
      tracer%G_CH = 0._8
      tracer%impl = 1._8 + dt * tracer%cons
      tracer%uhc = 0._8
      tracer%vhc = 0._8
      tracer%diff = 0._8
      tracer%forcing = 0._8
>>>>>>> 50fd1c49

      call addToRegister(tracer%C, trim(tracer%varid) // "_C", eta_grid)
      call addToRegister(tracer%CH(:, :, TRC_N0), trim(tracer%varid) // "_CH", eta_grid)
      call addToRegister(tracer%C0, trim(tracer%varid) // "_C0", eta_grid)
      call addToRegister(tracer%cons, trim(tracer%varid) // "_cons", eta_grid)
      call addToRegister(tracer%gamma_C, trim(tracer%varid) // "_gamma_C", eta_grid)
      call addToRegister(tracer%G_CH(:, :, TRC_NG0), trim(tracer%varid) // "_G_CH", eta_grid)
      call addToRegister(tracer%impl, trim(tracer%varid) // "_impl", eta_grid)
      call addToRegister(tracer%uhc, trim(tracer%varid) // "_uhc", u_grid)
      call addToRegister(tracer%vhc, trim(tracer%varid) // "_vhc", v_grid)
      call addToRegister(tracer%diff, trim(tracer%varid) // "_diff", eta_grid)
      call addToRegister(tracer%forcing, trim(tracer%varid) // "_forcing", eta_grid)

      trc_listnode%tracer => tracer
      if (.NOT. TRC_has_tracer()) then
          call list_init(TRC_tracer_list, transfer(trc_listnode, list_data))
      else
          call list_insert(TRC_tracer_list, transfer(trc_listnode, list_data))
      end if
    end subroutine TRC_add_to_list

    !++++++++++++++++++++++++++++++++++++++++++++++++++++++++++++++++++
    !> @brief Initialise a field of the tracer object
    !!
    !! Initializes either from file or spatially uniform with default value
    !!
    !! @par Uses:
    !! io_module, only: fileHandle, initFH, readInitialCondition\n
    !------------------------------------------------------------------
    subroutine TRC_init_field(dat, def_val, filename, varname)
      use io_module, only: fileHandle, initFH, readInitialCondition
      real(KDOUBLE), dimension(:, :), intent(out) :: dat
      real(KDOUBLE), intent(in)                   :: def_val
      character(CHARLEN), intent(in)        :: filename, varname
      type(fileHandle) :: fh

      if (filename .ne. "" .and. varname .ne. "") then
        call initFH(filename, varname, fh)
        call readInitialCondition(fh, dat)
      else
        dat = def_val
      end if
    end subroutine TRC_init_field

    !++++++++++++++++++++++++++++++++++++++++++++++++++++++++++++++++++
    !> @brief Frees allocated memory of all tracer objects
    !------------------------------------------------------------------
    subroutine TRC_vars_finish
      use generic_list, only: list_node_t, list_get, list_next, list_free
      type(list_node_t), pointer :: trc_list=>null()
      type(TRC_tracer_list_node) :: trc_list_node
      if (.not. TRC_has_tracer()) return
      trc_list => TRC_tracer_list
      do while (associated(trc_list))
        if (associated(list_get(trc_list))) then
            trc_list_node = transfer(list_get(trc_list), trc_list_node)
            call TRC_tracer_finish(trc_list_node%tracer)
        end if
        trc_list => list_next(trc_list)
      end do
      call list_free(trc_list)
    end subroutine TRC_vars_finish

    !++++++++++++++++++++++++++++++++++++++++++++++++++++++++++++++++++
    !> @brief Frees allocated memory of a tracer object
    !------------------------------------------------------------------
    subroutine TRC_tracer_finish(tracer)
      type(TRC_tracer), pointer, intent(inout) :: tracer
      integer(KINT) :: alloc_stat
      deallocate(tracer%C, tracer%C0, tracer%CH, tracer%cons, &
                 tracer%gamma_C, tracer%G_CH, tracer%impl, &
                 tracer%uhc, tracer%vhc, &
                 stat=alloc_stat)
      if (alloc_stat .NE. 0) print *, "Deallocation failed in ", __FILE__, __LINE__, alloc_stat
      nullify(tracer)
    end subroutine TRC_tracer_finish


    !++++++++++++++++++++++++++++++++++++++++++++++++++++++++++++++++++
    !> @brief Returns .True. if at least one tracer namelist is given
    !------------------------------------------------------------------
    logical function TRC_has_tracer() result(has_tracer)
      has_tracer = associated(TRC_tracer_list)
    end function TRC_has_tracer

end module tracer_vars<|MERGE_RESOLUTION|>--- conflicted
+++ resolved
@@ -32,7 +32,6 @@
   !! additional information, parsed from the namelist
   !------------------------------------------------------------------
   type :: TRC_tracer
-<<<<<<< HEAD
     character(CHARLEN)                              :: varid    !< String used to prefix tracer variables for diagnostics
     real(KDOUBLE), dimension(:, :, :), allocatable  :: CH       !< Layer-integrated Tracer concentration, Size, Nx, Ny, TRC_NLEVEL_SCHEME
     real(KDOUBLE), dimension(:, :, :), allocatable  :: G_CH     !< Explicit increment vector. Size Nx, Ny, NG
@@ -42,21 +41,10 @@
     real(KDOUBLE), dimension(:, :), allocatable     :: C0       !< Tracer concentration to relax to. Size Nx,Ny
     real(KDOUBLE), dimension(:, :), allocatable     :: impl     !< Implicit damping term, dependent on relaxation and consumption
     real(KDOUBLE)                                   :: kappa_h=0._KDOUBLE !< Horizontal diffusivity
-=======
-    character(CHARLEN)                        :: varid     !< String used to prefix tracer variables for diagnostics
-    real(8), dimension(:, :, :), allocatable  :: CH        !< Layer-integrated Tracer concentration, Size, Nx, Ny, TRC_NLEVEL_SCHEME
-    real(8), dimension(:, :, :), allocatable  :: G_CH      !< Explicit increment vector. Size Nx, Ny, NG
-    real(8), dimension(:, :), allocatable     :: C         !< Tracer concentration. Size Nx,Ny
-    real(8), dimension(:, :), allocatable     :: gamma_C   !< Relaxation coefficient. Size Nx,Ny
-    real(8), dimension(:, :), allocatable     :: cons      !< Consumption rate. Size Nx,Ny
-    real(8), dimension(:, :), allocatable     :: C0        !< Tracer concentration to relax to. Size Nx,Ny
-    real(8), dimension(:, :), allocatable     :: impl      !< Implicit damping term, dependent on relaxation and consumption
-    real(8)                                   :: kappa_h=0._8 !< Horizontal diffusivity
-    real(8), dimension(:, :), allocatable     :: uhc       !< u* h * C for tracer budged diagnostics
-    real(8), dimension(:, :), allocatable     :: vhc       !< v* h * C for tracer budged diagnostics
-    real(8), dimension(:, :), allocatable     :: diff      !< kappa_h * h * del(C) Tracer diffusion
-    real(8), dimension(:, :), allocatable     :: forcing   !< term in tracer equation due to forcing in the continuity equation
->>>>>>> 50fd1c49
+    real(KDOUBLE), dimension(:, :), allocatable     :: uhc       !< u* h * C for tracer budged diagnostics
+    real(KDOUBLE), dimension(:, :), allocatable     :: vhc       !< v* h * C for tracer budged diagnostics
+    real(KDOUBLE), dimension(:, :), allocatable     :: diff      !< kappa_h * h * del(C) Tracer diffusion
+    real(KDOUBLE), dimension(:, :), allocatable     :: forcing   !< term in tracer equation due to forcing in the continuity equation
   end type TRC_tracer
 
   !++++++++++++++++++++++++++++++++++++++++++++++++++++++++++++++++++
@@ -173,17 +161,12 @@
 
       tracer%CH = 0._KDOUBLE
       tracer%CH(:, :, TRC_N0) = swm_d * tracer%C
-<<<<<<< HEAD
       tracer%G_CH = 0._KDOUBLE
       tracer%impl = 1._KDOUBLE + dt * tracer%cons
-=======
-      tracer%G_CH = 0._8
-      tracer%impl = 1._8 + dt * tracer%cons
-      tracer%uhc = 0._8
-      tracer%vhc = 0._8
-      tracer%diff = 0._8
-      tracer%forcing = 0._8
->>>>>>> 50fd1c49
+      tracer%uhc = 0._KDOUBLE
+      tracer%vhc = 0._KDOUBLE
+      tracer%diff = 0._KDOUBLE
+      tracer%forcing = 0._KDOUBLE
 
       call addToRegister(tracer%C, trim(tracer%varid) // "_C", eta_grid)
       call addToRegister(tracer%CH(:, :, TRC_N0), trim(tracer%varid) // "_CH", eta_grid)
