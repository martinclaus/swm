--- conflicted
+++ resolved
@@ -352,7 +352,6 @@
         XSPACE1: DO i=1,Nx
           ETA: IF (eta_grid%ocean(i,j) .eq. 1_KSHORT) THEN !skip this point if it is land
               !eta = \nabla * (MU, MV)
-<<<<<<< HEAD
               G_eta(i,j,NG0) = ((- (MU(ip1(i),j) &
                                     - MU(i,j)) &
                                    / dLambda &
@@ -362,13 +361,6 @@
 #if defined(LINEARISED_MEAN_STATE)
                                  - (interp2(eta_now, eta2u_noland, ip1(j),j) * u_bs(ip1(i),j,1) &
                                     - interp2(eta_now, eta2u_noland, i, j) * u_bs(i,j,1)) &
-=======
-              G_eta(i,j,NG0) = ((- (MU(ip1(i),j) - MU(i,j)) / dLambda &
-                               - (MV(i,jp1(j)) * v_grid%cos_lat(jp1(j)) - MV(i,j) * v_grid%cos_lat(j)) / dTheta &
-#ifdef LINEARISED_MEAN_STATE
-                                 - (interp2(eta_now, eta2u_noland, ip1(i),j) * u_bs(ip1(i), j, N0) &
-                                    - interp2(eta_now, eta2u_noland, i, j) * u_bs(i, j, N0)) &!) &
->>>>>>> 279b015d
                                    / dLambda &
                                  - (v_grid%cos_lat(jp1(j)) * interp2(eta_now, eta2v_noland, i, jp1(j)) * v_bs(i, jp1(j), N0) &
                                     - v_grid%cos_lat(j) * interp2(eta_now, eta2v_noland, i, j) * v_bs(i, j, N0)) &
@@ -400,11 +392,7 @@
                                / (A * u_grid%cos_lat(j) * dLambda)) & !
 #if defined(QUADRATIC_BOTTOM_FRICTION)
                            - gamma_sq_u(i,j)*SQRT( &
-<<<<<<< HEAD
                                SWM_u(i,j,N0)**2 &
-=======
-                               SWM_u(i, j, N0)**2 &
->>>>>>> 279b015d
                                + (interp4(v_now, v2u, i, j)**2)) & ! averaging v on u grid
                              *SWM_u(i,j,N0) & ! quadratic bottom friction
 #endif
