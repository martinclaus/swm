FC := gfortran
O := -O3 -fopenmp
DEBUG = #-Wall -g
<<<<<<< HEAD
FFLAGS = -cpp $(defSelfCheck) $(DEBUG) $O
=======
FFLAGS = -cpp -ffree-line-length-none $(defSelfCheck) $(DEBUG) $O
>>>>>>> 1105bf05
libnc = -L/home/mclaus/local/netcdf-3.6.3/lib -lnetcdf
includenc = -I/home/mclaus/local/netcdf-3.6.3/include

# conditional modules
#cl_elsolv := ElSolv_SOR # comment this line out if you don't want to use an elliptic solver in the calc_lib module
ifneq ($(strip $(cl_elsolv)),)
  $(info Elliptic solver used by calc_lib module: $(strip $(cl_elsolv))) 
  cl_elsolv.o := $(cl_elsolv:%=%.o)
  defClElSolv := $(cl_elsolv:%=-D'CALC_LIB_ELLIPTIC_SOLVER=%')
  defClElSolv += $(cl_elsolv:%=-D'CALC_LIB_ELLIPTIC_SOLVER_HEADER="%.h"')
else
  $(info Elliptic solver used by calc_lib module: none) 
endif

modules = vars_module diag_module swm_module tracer_module io_module calc_lib dynFromFile_module $(cl_elsolv) memchunk_module

.PHONY: all clean_all clean selfcheck defineSelfcheck

all     : model clean
#clean

model   : $(modules:%=%.o) model.o
	$(FC) $(FFLAGS) -o model $^ $(libnc)

model.o : model.f90 diag_module.o vars_module.o tracer_module.o swm_module.o model.h io.h
	$(FC) $(FFLAGS) -c $<

vars_module.o : vars_module.f90 io.h
	$(FC) $(FFLAGS) -c $<

swm_module.o : swm_module.f90 vars_module.o io_module.o model.h io.h
	$(FC) $(FFLAGS) -c $<

<<<<<<< HEAD
diag_module.o : diag_module.f90 vars_module.o io_module.o calc_lib.o tracer_module.o model.h
=======
diag_module.o : diag_module.f90 vars_module.o io_module.o calc_lib.o tracer_module.o swm_module.o model.h
>>>>>>> 1105bf05
	$(FC) $(FFLAGS) -c $<

io_module.o : io_module.f90 io.h vars_module.o
	$(FC) $(FFLAGS) -c $< $(includenc)

ElSolv_SOR.o : ElSolv_SOR.f90 ElSolv_SOR.h vars_module.o model.h
	$(FC) $(FFLAGS) -c $<

tracer_module.o : tracer_module.f90 tracer_module.h vars_module.o io_module.o calc_lib.o model.h
	$(FC) $(FFLAGS) -c $<

calc_lib.o : calc_lib.f90 calc_lib.h vars_module.o model.h $(cl_elsolv.o)
	$(FC) $(FFLAGS) $(defClElSolv) -c $<

dynFromFile_module.o : dynFromFile_module.f90 io_module.o vars_module.o calc_lib.o memchunk_module.o
	$(FC) $(FFLAGS) -c $<

memchunk_module.o : memchunk_module.f90 io_module.o calc_lib.o
	$(FC) $(FFLAGS) -c $<

selfcheck : defineSelfcheck model

defineSelfcheck :
	$(eval defSelfCheck := -D'ISSELFCHECK')

clean_all : clean
	@rm -fv model
clean :
	@rm -fv model.o $(modules) $(modules:%=%.o) $(shell echo $(modules:%=%.mod) | tr A-Z a-z)<|MERGE_RESOLUTION|>--- conflicted
+++ resolved
@@ -1,11 +1,7 @@
 FC := gfortran
 O := -O3 -fopenmp
 DEBUG = #-Wall -g
-<<<<<<< HEAD
-FFLAGS = -cpp $(defSelfCheck) $(DEBUG) $O
-=======
 FFLAGS = -cpp -ffree-line-length-none $(defSelfCheck) $(DEBUG) $O
->>>>>>> 1105bf05
 libnc = -L/home/mclaus/local/netcdf-3.6.3/lib -lnetcdf
 includenc = -I/home/mclaus/local/netcdf-3.6.3/include
 
@@ -39,11 +35,7 @@
 swm_module.o : swm_module.f90 vars_module.o io_module.o model.h io.h
 	$(FC) $(FFLAGS) -c $<
 
-<<<<<<< HEAD
-diag_module.o : diag_module.f90 vars_module.o io_module.o calc_lib.o tracer_module.o model.h
-=======
 diag_module.o : diag_module.f90 vars_module.o io_module.o calc_lib.o tracer_module.o swm_module.o model.h
->>>>>>> 1105bf05
 	$(FC) $(FFLAGS) -c $<
 
 io_module.o : io_module.f90 io.h vars_module.o
